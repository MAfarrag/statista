--- conflicted
+++ resolved
@@ -1,14 +1,9 @@
-<<<<<<< HEAD
-from collections import OrderedDict
+"""Statistical distributions."""
 from typing import Any, List, Tuple, Union, Dict, Callable
-=======
-"""Statistical distributions."""
-from typing import Any, List, Tuple, Union
-from matplotlib.figure import Figure
->>>>>>> 1f6d7d22
-
 import numpy as np
 import scipy.optimize as so
+from matplotlib.figure import Figure
+
 from numpy import ndarray
 from scipy.stats import chisquare, genextreme, gumbel_r, ks_2samp, norm, expon, pearson3
 
@@ -68,25 +63,12 @@
         """
         data = np.array(data)
         data.sort()
-<<<<<<< HEAD
-
+        n = len(data)
+        cdf = np.array(range(1, n + 1)) / (n + 1)
         if not return_period:
-            cdf = np.array([j / (len(data) + 1) for j in range(1, len(data) + 1)])
             return cdf
         else:
-            cdf = [j / (len(data) + 1) for j in range(1, len(data) + 1)]
-            T = PlottingPosition.returnPeriod(
-                cdf
-            )  # np.array([1 / (1 - j) for j in cdf])
-=======
-        n = len(data)
-        CDF = np.array(range(1, len(data) + 1)) / (n + 1)
-        # CDF = np.array([j / ( n + 1) for j in range(1, len(data) + 1)])
-        if option == 1:
-            return CDF
-        else:
-            T = PlottingPosition.returnPeriod(CDF)
->>>>>>> 1f6d7d22
+            T = PlottingPosition.returnPeriod(cdf)
             return T
 
 
@@ -895,9 +877,11 @@
         parameters: Dict[str, str]
             {"loc": val, "scale": val, "shape": value}
             - loc: [numeric]
-                location parameter of the gumbel distribution.
+                location parameter of the GEV distribution.
             - scale: [numeric]
-                scale parameter of the gumbel distribution.
+                scale parameter of the GEV distribution.
+            - shape: [numeric]
+                shape parameter of the GEV distribution.
         """
         super().__init__(data, parameters)
         pass
@@ -918,12 +902,14 @@
 
         Parameters
         ----------
-        shape : [numeric]
-            shape parameter.
-        loc : [numeric]
-            location parameter.
-        scale : [numeric]
-            scale parameter.
+        parameters: Dict[str, str]
+            {"loc": val, "scale": val, "shape": value}
+            - loc: [numeric]
+                location parameter of the GEV distribution.
+            - scale: [numeric]
+                scale parameter of the GEV distribution.
+            - shape: [numeric]
+                shape parameter of the GEV distribution.
         plot_figure: [bool]
             Default is False.
         figsize: [tuple]
@@ -947,49 +933,10 @@
             ts = self.data_sorted
         else:
             ts = actualdata
-
-<<<<<<< HEAD
         loc = parameters.get("loc")
         scale = parameters.get("scale")
         shape = parameters.get("shape")
-        pdf = []
-        for i, ts_val in enumerate(ts):
-            z = (ts_val - loc) / scale
-            if shape == 0:
-                val = np.exp(-(z + np.exp(-z)))
-                pdf.append((1 / scale) * val)
-                continue
-
-            y = 1 - shape * z
-            if y > ninf:
-                # np.log(y) = ln(y)
-                # ln is the inverse of e
-                lnY = (-1 / shape) * np.log(y)
-                val = np.exp(-(1 - shape) * lnY - np.exp(-lnY))
-                pdf.append((1 / scale) * val)
-                continue
-
-            # y = 1 + shape * z
-            # if y > ninf:
-            #     # np.log(y) = ln(y)
-            #     # ln is the inverse of e
-            #     Q = y ** (-1 / shape)
-            #     val = np.power(Q,1 + shape) * np.exp(-Q)
-            #     pdf.append((1 / scale) * val)
-            #     continue
-
-            if shape < 0:
-                pdf.append(0)
-                continue
-            pdf.append(0)
-            # pdf.append(1)
-
-        if len(pdf) == 1:
-            pdf = pdf[0]
-
-        pdf = np.array(pdf)
-        # genextreme.pdf(data, loc=loc, scale=scale, c=shape)
-=======
+
         # pdf = []
         # for ts_i in ts:
         #     z = (ts_i - loc) / scale
@@ -1020,7 +967,6 @@
 
         # pdf = np.array(pdf)
         pdf = genextreme.pdf(ts, loc=loc, scale=scale, c=shape)
->>>>>>> 1f6d7d22
         if plot_figure:
             Qx = np.linspace(
                 float(self.data_sorted[0]), 1.5 * float(self.data_sorted[-1]), 10000
@@ -1441,29 +1387,8 @@
         # The function to bootstrap
 
     @staticmethod
-<<<<<<< HEAD
-    def BSIndexes(data, n_samples=10000):
-        """Given data points data, where axis 0 is considered to delineate points, return an generator for sets of bootstrap indexes.
-
-        This can be used as a list of bootstrap indexes (with
-        list(bootstrap_indexes(data))) as well.
-        """
-        for _ in range(n_samples):
-            yield randint(data.shape[0], size=(data.shape[0],))
-
-    @staticmethod
-    def BootStrap(
-        data: Union[list, np.ndarray],
-        statfunction,
-        alpha: float = 0.05,
-        n_samples: int = 100,
-        **kargs,
-    ):  # ->  Dict[str, OrderedDict[str, Tuple[Any, Any]]]
-        """Calculate confidence intervals using parametric bootstrap and the percentil interval method This is used to obtain confidence intervals for the estimators and the return values for several return values.
-=======
     def ci_func(data: Union[list, np.ndarray], **kwargs):
         """GEV distribution function.
->>>>>>> 1f6d7d22
 
         Parameters
         ----------
@@ -1480,40 +1405,23 @@
         """
         gevfit = kwargs["gevfit"]
         F = kwargs["F"]
-<<<<<<< HEAD
+        method = kwargs["method"]
         # generate theoretical estimates based on a random cdf, and the dist parameters
         sample = GEV.theporeticalEstimate(gevfit, np.random.rand(len(data)))
-        # get parameters based on the new generated sample
-        LM = Lmoments(sample)
-        mum = LM.Lmom()
-        newfit = LM.GEV(mum)
-=======
-        shape = gevfit[0]
-        loc = gevfit[1]
-        scale = gevfit[2]
-        method = kwargs["method"]
-        # generate theoretical estimates based on a random cdf, and the dist parameters
-        sample = GEV.theporeticalEstimate(shape, loc, scale, np.random.rand(len(data)))
 
         # get parameters based on the new generated sample
         Gdist = GEV(sample)
         new_param = Gdist.estimateParameter(method=method, test=False)
 
-        shape = new_param[0]
-        loc = new_param[1]
-        scale = new_param[2]
-
->>>>>>> 1f6d7d22
         # return period
         # T = np.arange(0.1, 999.1, 0.1) + 1
         # +1 in order not to make 1- 1/0.1 = -9
         # T = np.linspace(0.1, 999, len(data)) + 1
         # coresponding theoretical estimate to T
         # F = 1 - 1 / T
-        parameters = {"loc": newfit[1], "scale": newfit[2], "shape": newfit[0]}
-        Qth = GEV.theporeticalEstimate(parameters, F)
-
-        res = new_param
+        Qth = GEV.theporeticalEstimate(new_param, F)
+
+        res = list(new_param.values())
         res.extend(Qth)
         return tuple(res)
 
@@ -1833,7 +1741,6 @@
         self.chistatic = None
         self.chi_Pvalue = None
 
-    @staticmethod
     def pdf(
         self,
         loc: Union[float, int],
@@ -2422,6 +2329,7 @@
         self.chi_Pvalue = None
         pass
 
+    @staticmethod
     def pdf(
         self,
         loc: Union[float, int],
